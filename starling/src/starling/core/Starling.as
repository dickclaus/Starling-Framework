--- conflicted
+++ resolved
@@ -659,13 +659,9 @@
 
         private function onEnterFrame(event:Event):void
         {
-<<<<<<< HEAD
-            // On mobile, the native display list is only updated on stage3D draw calls.
-=======
             mContextValid = (mContext && mContext.driverInfo != "Disposed");
             
             // On mobile, the native display list is only updated on stage3D draw calls. 
->>>>>>> 959416f1
             // Thus, we render even when Starling is paused.
 
             if (!mShareContext)
