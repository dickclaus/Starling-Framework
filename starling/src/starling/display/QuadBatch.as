// =================================================================================================
//
//	Starling Framework
//	Copyright 2012 Gamua OG. All Rights Reserved.
//
//	This program is free software. You can redistribute and/or modify it
//	in accordance with the terms of the accompanying license agreement.
//
// =================================================================================================

package starling.display
{
    import flash.display3D.Context3D;
    import flash.display3D.Context3DProgramType;
    import flash.display3D.Context3DTextureFormat;
    import flash.display3D.Context3DVertexBufferFormat;
    import flash.display3D.IndexBuffer3D;
    import flash.display3D.Program3D;
    import flash.display3D.VertexBuffer3D;
    import flash.geom.Matrix;
    import flash.geom.Matrix3D;
    import flash.geom.Rectangle;
    import flash.utils.Dictionary;
    import flash.utils.getQualifiedClassName;

    import starling.core.RenderSupport;
    import starling.core.Starling;
    import starling.core.starling_internal;
    import starling.errors.MissingContextError;
    import starling.events.Event;
    import starling.filters.FragmentFilter;
    import starling.filters.FragmentFilterMode;
    import starling.textures.Texture;
    import starling.textures.TextureSmoothing;
    import starling.utils.MatrixUtil;
    import starling.utils.VertexData;

    use namespace starling_internal;

    /** Optimizes rendering of a number of quads with an identical state.
     *
     *  <p>The majority of all rendered objects in Starling are quads. In fact, all the default
     *  leaf nodes of Starling are quads (the Image and Quad classes). The rendering of those
     *  quads can be accelerated by a big factor if all quads with an identical state are sent
     *  to the GPU in just one call. That's what the QuadBatch class can do.</p>
     *
     *  <p>The 'flatten' method of the Sprite class uses this class internally to optimize its
     *  rendering performance. In most situations, it is recommended to stick with flattened
     *  sprites, because they are easier to use. Sometimes, however, it makes sense
     *  to use the QuadBatch class directly: e.g. you can add one quad multiple times to
     *  a quad batch, whereas you can only add it once to a sprite. Furthermore, this class
     *  does not dispatch <code>ADDED</code> or <code>ADDED_TO_STAGE</code> events when a quad
     *  is added, which makes it more lightweight.</p>
     *
     *  <p>One QuadBatch object is bound to a specific render state. The first object you add to a
     *  batch will decide on the QuadBatch's state, that is: its texture, its settings for
     *  smoothing and blending, and if it's tinted (colored vertices and/or transparency).
     *  When you reset the batch, it will accept a new state on the next added quad.</p>
     *
     *  <p>The class extends DisplayObject, but you can use it even without adding it to the
     *  display tree. Just call the 'renderCustom' method from within another render method,
     *  and pass appropriate values for transformation matrix, alpha and blend mode.</p>
     *
     *  @see Sprite
     */
    public class QuadBatch extends DisplayObject
    {
        /** The maximum number of quads that can be displayed by one QuadBatch. */
        public static const MAX_NUM_QUADS:int = 16383;

        private static const QUAD_PROGRAM_NAME:String = "QB_q";

        private var mNumQuads:int;
        private var mSyncRequired:Boolean;
        private var mBatchable:Boolean;

        private var mTinted:Boolean;
        private var mTexture:Texture;
        private var mSmoothing:String;

        private var mVertexBuffer:VertexBuffer3D;
        private var mIndexData:Vector.<uint>;
        private var mIndexBuffer:IndexBuffer3D;

        /** The raw vertex data of the quad. After modifying its contents, call
         *  'onVertexDataChanged' to upload the changes to the vertex buffers. Don't change the
         *  size of this object manually; instead, use the 'capacity' property of the QuadBatch. */
        protected var mVertexData:VertexData;

        /** Helper objects. */
        private static var sHelperMatrix:Matrix = new Matrix();
        private static var sRenderAlpha:Vector.<Number> = new <Number>[1.0, 1.0, 1.0, 1.0];
        private static var sRenderMatrix:Matrix3D = new Matrix3D();
        private static var sProgramNameCache:Dictionary = new Dictionary();

        /** Creates a new QuadBatch instance with empty batch data. */
        public function QuadBatch()
        {
            mVertexData = new VertexData(0, true);
            mIndexData = new <uint>[];
            mNumQuads = 0;
            mTinted = false;
            mSyncRequired = false;
            mBatchable = false;
        }

        /** Disposes vertex- and index-buffer. */
        public override function dispose():void
        {

            destroyBuffers();

            mVertexData.numVertices = 0;
            mIndexData.length = 0;
            mNumQuads = 0;

            super.dispose();
        }

        private function onContextCreated(event:Object):void
        {
			//only restore the buffers on contextloss when they were already created before
			if (mVertexBuffer)
            {
				createBuffers();
			}
        }

        /** Call this method after manually changing the contents of 'mVertexData'. */
        protected function onVertexDataChanged():void
        {
            mSyncRequired = true;
        }

        /** Creates a duplicate of the QuadBatch object. */
        public function clone():QuadBatch
        {
            var clone:QuadBatch = new QuadBatch();
            clone.mVertexData = mVertexData.clone(0, mNumQuads * 4);
            clone.mIndexData = mIndexData.slice(0, mNumQuads * 6);
            clone.mNumQuads = mNumQuads;
            clone.mTinted = mTinted;
            clone.mTexture = mTexture;
            clone.mSmoothing = mSmoothing;
            clone.mSyncRequired = true;
            clone.blendMode = blendMode;
            clone.alpha = alpha;
            return clone;
        }

        private function expand():void
        {
            var oldCapacity:int = this.capacity;
            this.capacity = oldCapacity < 8 ? 16 : oldCapacity * 2;
        }

        private function createBuffers():void
        {
            destroyBuffers();
			
            var numVertices:int = mVertexData.numVertices;
            var numIndices:int = mIndexData.length;
            var context:Context3D = Starling.context;

            if (numVertices == 0) return;
            if (context == null || context.driverInfo == "Disposed") return;
			
			// Handle lost context. We use the conventional event here (not the one from Starling)
            // so we're able to create a weak event listener; this avoids memory leaks when people
            // forget to call "dispose" on the QuadBatch.
            Starling.current.stage3D.addEventListener(Event.CONTEXT3D_CREATE,
                                                      onContextCreated, false, 0, true);

            mVertexBuffer = context.createVertexBuffer(numVertices, VertexData.ELEMENTS_PER_VERTEX);
<<<<<<< HEAD
            mVertexBuffer.uploadFromVector(mVertexData.rawData, 0, numVertices);

=======
            mVertexBuffer.uploadFromByteArray(mVertexData.rawData, 0, 0, numVertices);
            
>>>>>>> 20a69426
            mIndexBuffer = context.createIndexBuffer(numIndices);
            mIndexBuffer.uploadFromVector(mIndexData, 0, numIndices);

            mSyncRequired = false;
        }

        private function destroyBuffers():void
        {
			
            if (mVertexBuffer)
            {
				Starling.current.stage3D.removeEventListener(Event.CONTEXT3D_CREATE, onContextCreated);
                mVertexBuffer.dispose();
                mVertexBuffer = null;
            }

            if (mIndexBuffer)
            {
                mIndexBuffer.dispose();
                mIndexBuffer = null;
            }
        }

        /** Uploads the raw data of all batched quads to the vertex buffer. */
        private function syncBuffers():void
        {
            if (mVertexBuffer == null)
            {
                createBuffers();
            }
            else
            {
<<<<<<< HEAD
                // as last parameter, we could also use 'mNumQuads * 4', but on some
                // GPU hardware (iOS!), this is slower than updating the complete buffer.
                mVertexBuffer.uploadFromVector(mVertexData.rawData, 0, mVertexData.numVertices);
=======
                // as last parameter, we could also use 'mNumQuads * 4', but on some GPU hardware (iOS!),
                // this is slower than updating the complete buffer.
                mVertexBuffer.uploadFromByteArray(mVertexData.rawData, 0, 0, mVertexData.numVertices);
>>>>>>> 20a69426
                mSyncRequired = false;
            }
        }

        /** Renders the current batch with custom settings for model-view-projection matrix, alpha
         *  and blend mode. This makes it possible to render batches that are not part of the
         *  display list. */
        public function renderCustom(mvpMatrix:Matrix, parentAlpha:Number=1.0,
                                     blendMode:String=null):void
        {
            if (mNumQuads == 0) return;
            if (mSyncRequired) syncBuffers();

            var pma:Boolean = mVertexData.premultipliedAlpha;
            var context:Context3D = Starling.context;
            var tinted:Boolean = mTinted || (parentAlpha != 1.0);

            sRenderAlpha[0] = sRenderAlpha[1] = sRenderAlpha[2] = pma ? parentAlpha : 1.0;
            sRenderAlpha[3] = parentAlpha;

            MatrixUtil.convertTo3D(mvpMatrix, sRenderMatrix);
            RenderSupport.setBlendFactors(pma, blendMode ? blendMode : this.blendMode);

            context.setProgram(getProgram(tinted));
            context.setProgramConstantsFromVector(Context3DProgramType.VERTEX, 0, sRenderAlpha, 1);
            context.setProgramConstantsFromMatrix(Context3DProgramType.VERTEX, 1, sRenderMatrix, true);
            context.setVertexBufferAt(0, mVertexBuffer, VertexData.POSITION_OFFSET,
                                      Context3DVertexBufferFormat.FLOAT_2);

            if (mTexture == null || tinted)
<<<<<<< HEAD
                context.setVertexBufferAt(1, mVertexBuffer, VertexData.COLOR_OFFSET,
                                          Context3DVertexBufferFormat.FLOAT_4);

=======
                context.setVertexBufferAt(1, mVertexBuffer, VertexData.COLOR_OFFSET, 
                                          Context3DVertexBufferFormat.BYTES_4);
            
>>>>>>> 20a69426
            if (mTexture)
            {
                context.setTextureAt(0, mTexture.base);
                context.setVertexBufferAt(2, mVertexBuffer, VertexData.TEXCOORD_OFFSET,
                                          Context3DVertexBufferFormat.FLOAT_2);
            }

            context.drawTriangles(mIndexBuffer, 0, mNumQuads * 2);

            if (mTexture)
            {
                context.setTextureAt(0, null);
                context.setVertexBufferAt(2, null);
            }

            context.setVertexBufferAt(1, null);
            context.setVertexBufferAt(0, null);
        }

        /** Resets the batch. The vertex- and index-buffers remain their size, so that they
         *  can be reused quickly. */
        public function reset():void
        {
            mNumQuads = 0;
            mTexture = null;
            mSmoothing = null;
            mSyncRequired = true;
        }

        /** Adds an image to the batch. This method internally calls 'addQuad' with the correct
         *  parameters for 'texture' and 'smoothing'. */
        public function addImage(image:Image, parentAlpha:Number=1.0, modelViewMatrix:Matrix=null,
                                 blendMode:String=null):void
        {
            addQuad(image, parentAlpha, image.texture, image.smoothing, modelViewMatrix, blendMode);
        }

        /** Adds a quad to the batch. The first quad determines the state of the batch,
         *  i.e. the values for texture, smoothing and blendmode. When you add additional quads,
         *  make sure they share that state (e.g. with the 'isStateChange' method), or reset
         *  the batch. */
        public function addQuad(quad:Quad, parentAlpha:Number=1.0, texture:Texture=null,
                                smoothing:String=null, modelViewMatrix:Matrix=null,
                                blendMode:String=null):void
        {
            if (modelViewMatrix == null)
                modelViewMatrix = quad.transformationMatrix;

            var alpha:Number = parentAlpha * quad.alpha;
            var vertexID:int = mNumQuads * 4;

            if (mNumQuads + 1 > mVertexData.numVertices / 4) expand();
            if (mNumQuads == 0)
            {
                this.blendMode = blendMode ? blendMode : quad.blendMode;
                mTexture = texture;
                mTinted = texture ? (quad.tinted || parentAlpha != 1.0) : false;
                mSmoothing = smoothing;
                mVertexData.setPremultipliedAlpha(quad.premultipliedAlpha);
            }

            quad.copyVertexDataTransformedTo(mVertexData, vertexID, modelViewMatrix);

            if (alpha != 1.0)
                mVertexData.scaleAlpha(vertexID, alpha, 4);

            mSyncRequired = true;
            mNumQuads++;
        }

        /** Adds another QuadBatch to this batch. Just like the 'addQuad' method, you have to
         *  make sure that you only add batches with an equal state. */
        public function addQuadBatch(quadBatch:QuadBatch, parentAlpha:Number=1.0,
                                     modelViewMatrix:Matrix=null, blendMode:String=null):void
        {
            if (modelViewMatrix == null)
                modelViewMatrix = quadBatch.transformationMatrix;

            var tinted:Boolean = quadBatch.mTinted || parentAlpha != 1.0;
            var alpha:Number = parentAlpha * quadBatch.alpha;
            var vertexID:int = mNumQuads * 4;
            var numQuads:int = quadBatch.numQuads;

            if (mNumQuads + numQuads > capacity) capacity = mNumQuads + numQuads;
            if (mNumQuads == 0)
            {
                this.blendMode = blendMode ? blendMode : quadBatch.blendMode;
                mTexture = quadBatch.mTexture;
                mTinted = tinted;
                mSmoothing = quadBatch.mSmoothing;
                mVertexData.setPremultipliedAlpha(quadBatch.mVertexData.premultipliedAlpha, false);
            }

            quadBatch.mVertexData.copyTransformedTo(mVertexData, vertexID, modelViewMatrix,
                                                    0, numQuads*4);

            if (alpha != 1.0)
                mVertexData.scaleAlpha(vertexID, alpha, numQuads*4);

            mSyncRequired = true;
            mNumQuads += numQuads;
        }

        /** Indicates if specific quads can be added to the batch without causing a state change.
         *  A state change occurs if the quad uses a different base texture, has a different
         *  'tinted', 'smoothing', 'repeat' or 'blendMode' setting, or if the batch is full
         *  (one batch can contain up to 8192 quads). */
        public function isStateChange(tinted:Boolean, parentAlpha:Number, texture:Texture,
                                      smoothing:String, blendMode:String, numQuads:int=1):Boolean
        {
            if (mNumQuads == 0) return false;
            else if (mNumQuads + numQuads > MAX_NUM_QUADS) return true; // maximum buffer size
            else if (mTexture == null && texture == null)
                return this.blendMode != blendMode;
            else if (mTexture != null && texture != null)
                return mTexture.base != texture.base ||
                       mTexture.repeat != texture.repeat ||
                       mSmoothing != smoothing ||
                       mTinted != (tinted || parentAlpha != 1.0) ||
                       this.blendMode != blendMode;
            else return true;
        }

        // utility methods for manual vertex-modification

        /** Transforms the vertices of a certain quad by the given matrix. */
        public function transformQuad(quadID:int, matrix:Matrix):void
        {
            mVertexData.transformVertex(quadID * 4, matrix, 4);
            mSyncRequired = true;
        }

        /** Returns the color of one vertex of a specific quad. */
        public function getVertexColor(quadID:int, vertexID:int):uint
        {
            return mVertexData.getColor(quadID * 4 + vertexID);
        }

        /** Updates the color of one vertex of a specific quad. */
        public function setVertexColor(quadID:int, vertexID:int, color:uint):void
        {
            mVertexData.setColor(quadID * 4 + vertexID, color);
            mSyncRequired = true;
        }

        /** Returns the alpha value of one vertex of a specific quad. */
        public function getVertexAlpha(quadID:int, vertexID:int):Number
        {
            return mVertexData.getAlpha(quadID * 4 + vertexID);
        }

        /** Updates the alpha value of one vertex of a specific quad. */
        public function setVertexAlpha(quadID:int, vertexID:int, alpha:Number):void
        {
            mVertexData.setAlpha(quadID * 4 + vertexID, alpha);
            mSyncRequired = true;
        }

        /** Returns the color of the first vertex of a specific quad. */
        public function getQuadColor(quadID:int):uint
        {
            return mVertexData.getColor(quadID * 4);
        }

        /** Updates the color of a specific quad. */
        public function setQuadColor(quadID:int, color:uint):void
        {
            for (var i:int=0; i<4; ++i)
                mVertexData.setColor(quadID * 4 + i, color);

            mSyncRequired = true;
        }

        /** Returns the alpha value of the first vertex of a specific quad. */
        public function getQuadAlpha(quadID:int):Number
        {
            return mVertexData.getAlpha(quadID * 4);
        }

        /** Updates the alpha value of a specific quad. */
        public function setQuadAlpha(quadID:int, alpha:Number):void
        {
            for (var i:int=0; i<4; ++i)
                mVertexData.setAlpha(quadID * 4 + i, alpha);

            mSyncRequired = true;
        }

        /** Calculates the bounds of a specific quad, optionally transformed by a matrix.
         *  If you pass a 'resultRect', the result will be stored in this rectangle
         *  instead of creating a new object. */
        public function getQuadBounds(quadID:int, transformationMatrix:Matrix=null,
                                      resultRect:Rectangle=null):Rectangle
        {
            return mVertexData.getBounds(transformationMatrix, quadID * 4, 4, resultRect);
        }

        // display object methods

        /** @inheritDoc */
        public override function getBounds(targetSpace:DisplayObject, resultRect:Rectangle=null):Rectangle
        {
            if (resultRect == null) resultRect = new Rectangle();

            var transformationMatrix:Matrix = targetSpace == this ?
                null : getTransformationMatrix(targetSpace, sHelperMatrix);

            return mVertexData.getBounds(transformationMatrix, 0, mNumQuads*4, resultRect);
        }

        /** @inheritDoc */
        public override function render(support:RenderSupport, parentAlpha:Number):void
        {
            if (mNumQuads)
            {
                if (mBatchable)
                    support.batchQuadBatch(this, parentAlpha);
                else
                {
                    support.finishQuadBatch();
                    support.raiseDrawCount();
                    renderCustom(support.mvpMatrix, alpha * parentAlpha, support.blendMode);
                }
            }
        }

        // compilation (for flattened sprites)

        /** Analyses an object that is made up exclusively of quads (or other containers)
         *  and creates a vector of QuadBatch objects representing it. This can be
         *  used to render the container very efficiently. The 'flatten'-method of the Sprite
         *  class uses this method internally. */
        public static function compile(object:DisplayObject,
                                       quadBatches:Vector.<QuadBatch>):void
        {
            compileObject(object, quadBatches, -1, new Matrix());
        }

        private static function compileObject(object:DisplayObject,
                                              quadBatches:Vector.<QuadBatch>,
                                              quadBatchID:int,
                                              transformationMatrix:Matrix,
                                              alpha:Number=1.0,
                                              blendMode:String=null,
                                              ignoreCurrentFilter:Boolean=false):int
        {
            var i:int;
            var quadBatch:QuadBatch;
            var isRootObject:Boolean = false;
            var objectAlpha:Number = object.alpha;

            var container:DisplayObjectContainer = object as DisplayObjectContainer;
            var quad:Quad = object as Quad;
            var batch:QuadBatch = object as QuadBatch;
            var filter:FragmentFilter = object.filter;

            if (quadBatchID == -1)
            {
                isRootObject = true;
                quadBatchID = 0;
                objectAlpha = 1.0;
                blendMode = object.blendMode;
                ignoreCurrentFilter = true;
                if (quadBatches.length == 0) quadBatches.push(new QuadBatch());
                else quadBatches[0].reset();
            }

            if (filter && !ignoreCurrentFilter)
            {
                if (filter.mode == FragmentFilterMode.ABOVE)
                {
                    quadBatchID = compileObject(object, quadBatches, quadBatchID,
                                                transformationMatrix, alpha, blendMode, true);
                }

                quadBatchID = compileObject(filter.compile(object), quadBatches, quadBatchID,
                                            transformationMatrix, alpha, blendMode);

                if (filter.mode == FragmentFilterMode.BELOW)
                {
                    quadBatchID = compileObject(object, quadBatches, quadBatchID,
                        transformationMatrix, alpha, blendMode, true);
                }
            }
            else if (container)
            {
                var numChildren:int = container.numChildren;
                var childMatrix:Matrix = new Matrix();

                for (i=0; i<numChildren; ++i)
                {
                    var child:DisplayObject = container.getChildAt(i);
                    if (child.hasVisibleArea)
                    {
                        var childBlendMode:String = child.blendMode == BlendMode.AUTO ?
                                                    blendMode : child.blendMode;
                        childMatrix.copyFrom(transformationMatrix);
                        RenderSupport.transformMatrixForObject(childMatrix, child);
                        quadBatchID = compileObject(child, quadBatches, quadBatchID, childMatrix,
                                                    alpha*objectAlpha, childBlendMode);
                    }
                }
            }
            else if (quad || batch)
            {
                var texture:Texture;
                var smoothing:String;
                var tinted:Boolean;
                var numQuads:int;

                if (quad)
                {
                    var image:Image = quad as Image;
                    texture = image ? image.texture : null;
                    smoothing = image ? image.smoothing : null;
                    tinted = quad.tinted;
                    numQuads = 1;
                }
                else
                {
                    texture = batch.mTexture;
                    smoothing = batch.mSmoothing;
                    tinted = batch.mTinted;
                    numQuads = batch.mNumQuads;
                }

                quadBatch = quadBatches[quadBatchID];

                if (quadBatch.isStateChange(tinted, alpha*objectAlpha, texture,
                                            smoothing, blendMode, numQuads))
                {
                    quadBatchID++;
                    if (quadBatches.length <= quadBatchID) quadBatches.push(new QuadBatch());
                    quadBatch = quadBatches[quadBatchID];
                    quadBatch.reset();
                }

                if (quad)
                    quadBatch.addQuad(quad, alpha, texture, smoothing, transformationMatrix, blendMode);
                else
                    quadBatch.addQuadBatch(batch, alpha, transformationMatrix, blendMode);
            }
            else
            {
                throw new Error("Unsupported display object: " + getQualifiedClassName(object));
            }

            if (isRootObject)
            {
                // remove unused batches
                for (i=quadBatches.length-1; i>quadBatchID; --i)
                    quadBatches.pop().dispose();
            }

            return quadBatchID;
        }

        // properties

        /** Returns the number of quads that have been added to the batch. */
        public function get numQuads():int { return mNumQuads; }

        /** Indicates if any vertices have a non-white color or are not fully opaque. */
        public function get tinted():Boolean { return mTinted; }

        /** The texture that is used for rendering, or null for pure quads. Note that this is the
         *  texture instance of the first added quad; subsequently added quads may use a different
         *  instance, as long as the base texture is the same. */
        public function get texture():Texture { return mTexture; }

        /** The TextureSmoothing used for rendering. */
        public function get smoothing():String { return mSmoothing; }

        /** Indicates if the rgb values are stored premultiplied with the alpha value. */
        public function get premultipliedAlpha():Boolean { return mVertexData.premultipliedAlpha; }

        /** Indicates if the batch itself should be batched on rendering. This makes sense only
         *  if it contains only a small number of quads (we recommend no more than 16). Otherwise,
         *  the CPU costs will exceed any gains you get from avoiding the additional draw call.
         *  @default false */
        public function get batchable():Boolean { return mBatchable; }
        public function set batchable(value:Boolean):void { mBatchable = value; }

        /** Indicates the number of quads for which space is allocated (vertex- and index-buffers).
         *  If you add more quads than what fits into the current capacity, the QuadBatch is
         *  expanded automatically. However, if you know beforehand how many vertices you need,
         *  you can manually set the right capacity with this method. */
        public function get capacity():int { return mVertexData.numVertices / 4; }
        public function set capacity(value:int):void
        {
            var oldCapacity:int = capacity;

            if (value == oldCapacity) return;
            else if (value == 0) throw new Error("Capacity must be > 0");
            else if (value > MAX_NUM_QUADS) value = MAX_NUM_QUADS;
            if (mNumQuads > value) mNumQuads = value;

            mVertexData.numVertices = value * 4;
            mIndexData.length = value * 6;

            for (var i:int=oldCapacity; i<value; ++i)
            {
                mIndexData[int(i*6  )] = i*4;
                mIndexData[int(i*6+1)] = i*4 + 1;
                mIndexData[int(i*6+2)] = i*4 + 2;
                mIndexData[int(i*6+3)] = i*4 + 1;
                mIndexData[int(i*6+4)] = i*4 + 3;
                mIndexData[int(i*6+5)] = i*4 + 2;
            }

            destroyBuffers();
            mSyncRequired = true;
        }

        // program management

        private function getProgram(tinted:Boolean):Program3D
        {
            var target:Starling = Starling.current;
            var programName:String = QUAD_PROGRAM_NAME;

            if (mTexture)
                programName = getImageProgramName(tinted, mTexture.mipMapping,
                    mTexture.repeat, mTexture.format, mSmoothing);

            var program:Program3D = target.getProgram(programName);

            if (!program)
            {
                // this is the input data we'll pass to the shaders:
                //
                // va0 -> position
                // va1 -> color
                // va2 -> texCoords
                // vc0 -> alpha
                // vc1 -> mvpMatrix
                // fs0 -> texture

                var vertexShader:String;
                var fragmentShader:String;

                if (!mTexture) // Quad-Shaders
                {
                    vertexShader =
                        "m44 op, va0, vc1 \n" + // 4x4 matrix transform to output clipspace
                        "mul v0, va1, vc0 \n";  // multiply alpha (vc0) with color (va1)

                    fragmentShader =
                        "mov oc, v0       \n";  // output color
                }
                else // Image-Shaders
                {
                    vertexShader = tinted ?
                        "m44 op, va0, vc1 \n" + // 4x4 matrix transform to output clipspace
                        "mul v0, va1, vc0 \n" + // multiply alpha (vc0) with color (va1)
                        "mov v1, va2      \n"   // pass texture coordinates to fragment program
                        :
                        "m44 op, va0, vc1 \n" + // 4x4 matrix transform to output clipspace
                        "mov v1, va2      \n";  // pass texture coordinates to fragment program

                    fragmentShader = tinted ?
                        "tex ft1,  v1, fs0 <???> \n" + // sample texture 0
                        "mul  oc, ft1,  v0       \n"   // multiply color with texel color
                        :
                        "tex  oc,  v1, fs0 <???> \n";  // sample texture 0

                    fragmentShader = fragmentShader.replace("<???>",
                        RenderSupport.getTextureLookupFlags(
                            mTexture.format, mTexture.mipMapping, mTexture.repeat, smoothing));
                }

                program = target.registerProgramFromSource(programName,
                    vertexShader, fragmentShader);
            }

            return program;
        }

        private static function getImageProgramName(tinted:Boolean, mipMap:Boolean=true,
                                                    repeat:Boolean=false, format:String="bgra",
                                                    smoothing:String="bilinear"):String
        {
            var bitField:uint = 0;

            if (tinted) bitField |= 1;
            if (mipMap) bitField |= 1 << 1;
            if (repeat) bitField |= 1 << 2;

            if (smoothing == TextureSmoothing.NONE)
                bitField |= 1 << 3;
            else if (smoothing == TextureSmoothing.TRILINEAR)
                bitField |= 1 << 4;

            if (format == Context3DTextureFormat.COMPRESSED)
                bitField |= 1 << 5;
            else if (format == "compressedAlpha")
                bitField |= 1 << 6;

            var name:String = sProgramNameCache[bitField];

            if (name == null)
            {
                name = "QB_i." + bitField.toString(16);
                sProgramNameCache[bitField] = name;
            }

            return name;
        }
    }
}<|MERGE_RESOLUTION|>--- conflicted
+++ resolved
@@ -172,13 +172,8 @@
                                                       onContextCreated, false, 0, true);
 
             mVertexBuffer = context.createVertexBuffer(numVertices, VertexData.ELEMENTS_PER_VERTEX);
-<<<<<<< HEAD
-            mVertexBuffer.uploadFromVector(mVertexData.rawData, 0, numVertices);
-
-=======
             mVertexBuffer.uploadFromByteArray(mVertexData.rawData, 0, 0, numVertices);
-            
->>>>>>> 20a69426
+
             mIndexBuffer = context.createIndexBuffer(numIndices);
             mIndexBuffer.uploadFromVector(mIndexData, 0, numIndices);
 
@@ -211,15 +206,9 @@
             }
             else
             {
-<<<<<<< HEAD
                 // as last parameter, we could also use 'mNumQuads * 4', but on some
                 // GPU hardware (iOS!), this is slower than updating the complete buffer.
-                mVertexBuffer.uploadFromVector(mVertexData.rawData, 0, mVertexData.numVertices);
-=======
-                // as last parameter, we could also use 'mNumQuads * 4', but on some GPU hardware (iOS!),
-                // this is slower than updating the complete buffer.
                 mVertexBuffer.uploadFromByteArray(mVertexData.rawData, 0, 0, mVertexData.numVertices);
->>>>>>> 20a69426
                 mSyncRequired = false;
             }
         }
@@ -250,15 +239,9 @@
                                       Context3DVertexBufferFormat.FLOAT_2);
 
             if (mTexture == null || tinted)
-<<<<<<< HEAD
                 context.setVertexBufferAt(1, mVertexBuffer, VertexData.COLOR_OFFSET,
-                                          Context3DVertexBufferFormat.FLOAT_4);
-
-=======
-                context.setVertexBufferAt(1, mVertexBuffer, VertexData.COLOR_OFFSET, 
                                           Context3DVertexBufferFormat.BYTES_4);
-            
->>>>>>> 20a69426
+
             if (mTexture)
             {
                 context.setTextureAt(0, mTexture.base);
