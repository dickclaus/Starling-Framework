// =================================================================================================
//
//	Starling Framework
//	Copyright 2011 Gamua OG. All Rights Reserved.
//
//	This program is free software. You can redistribute and/or modify it
//	in accordance with the terms of the accompanying license agreement.
//
// =================================================================================================

package starling.events
{
    import flash.utils.Dictionary;
	import starling.core.Starling;
    
    import starling.core.starling_internal;
    import starling.display.DisplayObject;
    
    use namespace starling_internal;
    
    /** The EventDispatcher class is the base class for all classes that dispatch events. 
     *  This is the Starling version of the Flash class with the same name. 
     *  
     *  <p>The event mechanism is a key feature of Starling's architecture. Objects can communicate 
     *  with each other through events. Compared the the Flash event system, Starling's event system
     *  was simplified. The main difference is that Starling events have no "Capture" phase.
     *  They are simply dispatched at the target and may optionally bubble up. They cannot move 
     *  in the opposite direction.</p>  
     *  
     *  <p>As in the conventional Flash classes, display objects inherit from EventDispatcher 
     *  and can thus dispatch events. Beware, though, that the Starling event classes are 
     *  <em>not compatible with Flash events:</em> Starling display objects dispatch 
     *  Starling events, which will bubble along Starling display objects - but they cannot 
     *  dispatch Flash events or bubble along Flash display objects.</p>
     *  
     *  @see Event
     *  @see starling.display.DisplayObject DisplayObject
     */
    public class EventDispatcher
    {
        private var mEventListeners:Dictionary;
        
        /** Helper object. */
        private static var sBubbleChains:Array = [];
        
        /** Creates an EventDispatcher. */
        public function EventDispatcher()
        {  }
        
        /** Registers an event listener at a certain object. */
        public function addEventListener(type:String, listener:Function):void
        {
			if (type == Event.ENTER_FRAME && this != Starling.current.stage)
			{
				Starling.current.stage.addEventListener(type, listener);
				return;
			}
            if (mEventListeners == null)
                mEventListeners = new Dictionary();
            
            var listeners:Vector.<Function> = mEventListeners[type] as Vector.<Function>;
            if (listeners == null)
                mEventListeners[type] = new <Function>[listener];
            else if (listeners.indexOf(listener) == -1) // check for duplicates
                listeners.push(listener);
			
			
        }
        
        /** Removes an event listener from the object. */
        public function removeEventListener(type:String, listener:Function):void
        {
			if (type == Event.ENTER_FRAME && this != Starling.current.stage)
			{
				Starling.current.stage.removeEventListener(type, listener);
				return;
			}
            if (mEventListeners)
            {
                var listeners:Vector.<Function> = mEventListeners[type] as Vector.<Function>;
                var numListeners:int = listeners ? listeners.length : 0;

                if (numListeners > 0)
                {
                    // we must not modify the original vector, but work on a copy.
                    // (see comment in 'invokeEvent')

                    var index:int = 0;
                    var restListeners:Vector.<Function> = new Vector.<Function>(numListeners-1);

                    for (var i:int=0; i<numListeners; ++i)
                    {
                        var otherListener:Function = listeners[i];
                        if (otherListener != listener) restListeners[int(index++)] = otherListener;
                    }
<<<<<<< HEAD
                    
                    mEventListeners[type] = remainingListeners;
					
=======

                    mEventListeners[type] = restListeners;
>>>>>>> 959416f1
                }
            }
        }
        
        /** Removes all event listeners with a certain type, or all of them if type is null. 
         *  Be careful when removing all event listeners: you never know who else was listening. */
        public function removeEventListeners(type:String=null):void
        {
            if (type && mEventListeners)
                delete mEventListeners[type];
            else
                mEventListeners = null;
        }
        
        /** Dispatches an event to all objects that have registered listeners for its type. 
         *  If an event with enabled 'bubble' property is dispatched to a display object, it will 
         *  travel up along the line of parents, until it either hits the root object or someone
         *  stops its propagation manually. */
        public function dispatchEvent(event:Event):void
        {
            var bubbles:Boolean = event.bubbles;
            
            if (!bubbles && (mEventListeners == null || !(event.type in mEventListeners)))
                return; // no need to do anything
            
            // we save the current target and restore it later;
            // this allows users to re-dispatch events without creating a clone.
            
            var previousTarget:EventDispatcher = event.target;
            event.setTarget(this);
            
            if (bubbles && this is DisplayObject) bubbleEvent(event);
            else                                  invokeEvent(event);
            
            if (previousTarget) event.setTarget(previousTarget);
        }
        
        /** @private
         *  Invokes an event on the current object. This method does not do any bubbling, nor
         *  does it back-up and restore the previous target on the event. The 'dispatchEvent' 
         *  method uses this method internally. */
        internal function invokeEvent(event:Event):Boolean
        {
            var listeners:Vector.<Function> = mEventListeners ?
                mEventListeners[event.type] as Vector.<Function> : null;
            var numListeners:int = listeners == null ? 0 : listeners.length;
            
            if (numListeners)
            {
                event.setCurrentTarget(this);
                
                // we can enumerate directly over the vector, because:
                // when somebody modifies the list while we're looping, "addEventListener" is not
                // problematic, and "removeEventListener" will create a new Vector, anyway.
                
                for (var i:int=0; i<numListeners; ++i)
                {
                    var listener:Function = listeners[i] as Function;
                    var numArgs:int = listener.length;
                    
                    if (numArgs == 0) listener();
                    else if (numArgs == 1) listener(event);
                    else listener(event, event.data);
                    
                    if (event.stopsImmediatePropagation)
                        return true;
                }
                
                return event.stopsPropagation;
            }
            else
            {
                return false;
            }
        }
        
        /** @private */
        internal function bubbleEvent(event:Event):void
        {
            // we determine the bubble chain before starting to invoke the listeners.
            // that way, changes done by the listeners won't affect the bubble chain.
            
            var chain:Vector.<EventDispatcher>;
            var element:DisplayObject = this as DisplayObject;
            var length:int = 1;
            
            if (sBubbleChains.length > 0) { chain = sBubbleChains.pop(); chain[0] = element; }
            else chain = new <EventDispatcher>[element];
            
            while ((element = element.parent) != null)
                chain[int(length++)] = element;

            for (var i:int=0; i<length; ++i)
            {
                var stopPropagation:Boolean = chain[i].invokeEvent(event);
                if (stopPropagation) break;
            }
            
            chain.length = 0;
            sBubbleChains.push(chain);
        }
        
        /** Dispatches an event with the given parameters to all objects that have registered 
         *  listeners for the given type. The method uses an internal pool of event objects to 
         *  avoid allocations. */
        public function dispatchEventWith(type:String, bubbles:Boolean=false, data:Object=null):void
        {
            if (bubbles || hasEventListener(type)) 
            {
                var event:Event = Event.fromPool(type, bubbles, data);
                dispatchEvent(event);
                Event.toPool(event);
            }
        }
        
        /** Returns if there are listeners registered for a certain event type. */
        public function hasEventListener(type:String):Boolean
        {
            var listeners:Vector.<Function> = mEventListeners ?
                mEventListeners[type] as Vector.<Function> : null;
            return listeners ? listeners.length != 0 : false;
        }
    }
}<|MERGE_RESOLUTION|>--- conflicted
+++ resolved
@@ -93,14 +93,8 @@
                         var otherListener:Function = listeners[i];
                         if (otherListener != listener) restListeners[int(index++)] = otherListener;
                     }
-<<<<<<< HEAD
-                    
-                    mEventListeners[type] = remainingListeners;
-					
-=======
 
                     mEventListeners[type] = restListeners;
->>>>>>> 959416f1
                 }
             }
         }
