--- conflicted
+++ resolved
@@ -103,12 +103,8 @@
             var touch:Touch;
 
             mElapsedTime += passedTime;
-<<<<<<< HEAD
-
-=======
             sUpdatedTouches.length = 0;
-            
->>>>>>> 5781eae2
+
             // remove old taps
             if (mLastTaps.length > 0)
             {
