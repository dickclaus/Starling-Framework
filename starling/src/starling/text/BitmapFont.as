--- conflicted
+++ resolved
@@ -79,18 +79,14 @@
         private var mOffsetX:Number;
         private var mOffsetY:Number;
         private var mHelperImage:Image;
-<<<<<<< HEAD
-        private var mCharLocationPool:Vector.<CharLocation>;
         private var mIsHdTexture:Boolean;
 
-        /** Creates a bitmap font by parsing an XML file or JSON object and uses the specified texture.
-=======
+
 
         /** Helper objects. */
         private static var sLines:Array = [];
         
         /** Creates a bitmap font by parsing an XML file and uses the specified texture. 
->>>>>>> 5781eae2
          *  If you don't pass any data, the "mini" font will be created. */
         public function BitmapFont(texture:Texture=null, fontSource:*=null, isHdTexture:Boolean=true, sourceType:uint = FORMAT_XML)
         {
@@ -107,22 +103,16 @@
             mTexture = texture;
             mChars = new Dictionary();
             mHelperImage = new Image(texture);
-<<<<<<< HEAD
-            mCharLocationPool = new <CharLocation>[];
             mIsHdTexture = isHdTexture;
 
             if (fontSource)
 			{
-			 	switch(sourceType)
+				switch(sourceType)
 				{
 					case FORMAT_XML: parseFontXml(fontSource); break;
 					case FORMAT_JSON: parseFontJSON(fontSource); break;
 				}
 			}
-=======
-            
-            if (fontXml) parseFontXml(fontXml);
->>>>>>> 5781eae2
         }
 
         /** Disposes the texture of the bitmap font! */
@@ -192,15 +182,7 @@
             var frame:Rectangle = mTexture.frame;
             var frameX:Number = frame ? frame.x : 0;
             var frameY:Number = frame ? frame.y : 0;
-<<<<<<< HEAD
-
-            mName = fontXml.info.attribute("face");
-            mSize = parseFloat(fontXml.info.attribute("size")) / scale;
-            mLineHeight = parseFloat(fontXml.common.attribute("lineHeight")) / scale;
-            mBaseline = parseFloat(fontXml.common.attribute("base")) / scale;
-
-            if (fontXml.info.attribute("smooth").toString() == "0")
-=======
+
             
             mName = cleanMasterString(fontXml.info.@face);
             mSize = parseFloat(fontXml.info.@size) / scale;
@@ -208,7 +190,6 @@
             mBaseline = parseFloat(fontXml.common.@base) / scale;
             
             if (fontXml.info.@smooth.toString() == "0")
->>>>>>> 5781eae2
                 smoothing = TextureSmoothing.NONE;
 
             if (mSize <= 0)
@@ -219,19 +200,7 @@
 
             for each (var charElement:XML in fontXml.chars.char)
             {
-<<<<<<< HEAD
-                var id:int = parseInt(charElement.attribute("id"));
-                var xOffset:Number = parseFloat(charElement.attribute("xoffset")) / scale;
-                var yOffset:Number = parseFloat(charElement.attribute("yoffset")) / scale;
-                var xAdvance:Number = parseFloat(charElement.attribute("xadvance")) / scale;
-
-                var region:Rectangle = new Rectangle();
-                region.x = parseFloat(charElement.attribute("x")) / scale + frameX;
-                region.y = parseFloat(charElement.attribute("y")) / scale + frameY;
-                region.width  = parseFloat(charElement.attribute("width")) / scale;
-                region.height = parseFloat(charElement.attribute("height")) / scale;
-
-=======
+
                 var id:int = parseInt(charElement.@id);
                 var xOffset:Number  = parseFloat(charElement.@xoffset)  / scale;
                 var yOffset:Number  = parseFloat(charElement.@yoffset)  / scale;
@@ -243,7 +212,6 @@
                 region.width  = parseFloat(charElement.@width)  / scale;
                 region.height = parseFloat(charElement.@height) / scale;
                 
->>>>>>> 5781eae2
                 var texture:Texture = Texture.fromTexture(mTexture, region);
                 var bitmapChar:BitmapChar = new BitmapChar(id, texture, xOffset, yOffset, xAdvance);
                 addChar(id, bitmapChar);
@@ -325,12 +293,9 @@
                 char.color = color;
                 sprite.addChild(char);
             }
-<<<<<<< HEAD
-
-=======
+
             
             CharLocation.rechargePool();
->>>>>>> 5781eae2
             return sprite;
         }
 
@@ -345,14 +310,10 @@
                                                                    hAlign, vAlign, autoScale, kerning);
             var numChars:int = charLocations.length;
             mHelperImage.color = color;
-<<<<<<< HEAD
 
             if (numChars > 8192)
                 throw new ArgumentError("Bitmap Font text is limited to 8192 characters.");
 
-=======
-            
->>>>>>> 5781eae2
             for (var i:int=0; i<numChars; ++i)
             {
                 var charLocation:CharLocation = charLocations[i];
@@ -375,12 +336,7 @@
         {
             if (text == null || text.length == 0) return CharLocation.vectorFromPool();
             if (fontSize < 0) fontSize *= -mSize;
-<<<<<<< HEAD
-
-            var lines:Array = [];
-=======
-            
->>>>>>> 5781eae2
+
             var finished:Boolean = false;
             var charLocation:CharLocation;
             var numChars:int;
@@ -401,13 +357,8 @@
                     var lastCharID:int = -1;
                     var currentX:Number = 0;
                     var currentY:Number = 0;
-<<<<<<< HEAD
-                    var currentLine:Vector.<CharLocation> = new <CharLocation>[];
-
-=======
+
                     var currentLine:Vector.<CharLocation> = CharLocation.vectorFromPool();
-                    
->>>>>>> 5781eae2
                     numChars = text.length;
                     for (var i:int=0; i<numChars; ++i)
                     {
@@ -430,24 +381,13 @@
 
                             if (kerning)
                                 currentX += char.getKerning(lastCharID);
-<<<<<<< HEAD
-
-                            charLocation = mCharLocationPool.length ?
-                                mCharLocationPool.pop() : new CharLocation(char);
-
-                            charLocation.char = char;
-                            charLocation.x = currentX + char.xOffset;
-                            charLocation.y = currentY + char.yOffset;
-                            currentLine.push(charLocation);
-
-=======
+
                             
                             charLocation = CharLocation.instanceFromPool(char);
                             charLocation.x = currentX + char.xOffset;
                             charLocation.y = currentY + char.yOffset;
                             currentLine[currentLine.length] = charLocation; // push
                             
->>>>>>> 5781eae2
                             currentX += char.xAdvance;
                             lastCharID = charID;
 
@@ -478,13 +418,9 @@
                         }
                         else if (lineFull)
                         {
-<<<<<<< HEAD
-                            lines.push(currentLine);
-
-=======
+
                             sLines[sLines.length] = currentLine; // push
-                            
->>>>>>> 5781eae2
+
                             if (lastWhiteSpace == i)
                                 currentLine.pop();
 
@@ -509,15 +445,10 @@
                 else
                     finished = true;
             } // while (!finished)
-<<<<<<< HEAD
-
-            var finalLocations:Vector.<CharLocation> = new <CharLocation>[];
-            var numLines:int = lines.length;
-=======
+
             
             var finalLocations:Vector.<CharLocation> = CharLocation.vectorFromPool();
             var numLines:int = sLines.length;
->>>>>>> 5781eae2
             var bottom:Number = currentY + mLineHeight;
             var yOffset:int = 0;
 
@@ -547,14 +478,8 @@
                     charLocation.scale = scale;
 
                     if (charLocation.char.width > 0 && charLocation.char.height > 0)
-<<<<<<< HEAD
-                        finalLocations.push(charLocation);
-
-                    // return to pool for next call to "arrangeChars"
-                    mCharLocationPool.push(charLocation);
-=======
                         finalLocations[finalLocations.length] = charLocation;
->>>>>>> 5781eae2
+
                 }
             }
 
