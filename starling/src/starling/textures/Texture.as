// =================================================================================================
//
//	Starling Framework
//	Copyright 2011-2014 Gamua. All Rights Reserved.
//
//	This program is free software. You can redistribute and/or modify it
//	in accordance with the terms of the accompanying license agreement.
//
// =================================================================================================

package starling.textures
{
    import flash.display.Bitmap;
    import flash.display.BitmapData;
    import flash.display3D.Context3D;
    import flash.display3D.Context3DTextureFormat;
    import flash.display3D.textures.TextureBase;
    import flash.geom.Rectangle;
    import flash.system.Capabilities;
    import flash.utils.ByteArray;
	import flash.utils.Dictionary;
    import flash.utils.getQualifiedClassName;

    import starling.core.Starling;
    import starling.errors.AbstractClassError;
    import starling.errors.MissingContextError;
    import starling.utils.Color;
    import starling.utils.VertexData;
    import starling.utils.getNextPowerOfTwo;

    /** <p>A texture stores the information that represents an image. It cannot be added to the
     *  display list directly; instead it has to be mapped onto a display object. In Starling,
     *  that display object is the class "Image".</p>
     *
     *  <strong>Texture Formats</strong>
     *
     *  <p>Since textures can be created from a "BitmapData" object, Starling supports any bitmap
     *  format that is supported by Flash. And since you can render any Flash display object into
     *  a BitmapData object, you can use this to display non-Starling content in Starling - e.g.
     *  Shape objects.</p>
     *
     *  <p>Starling also supports ATF textures (Adobe Texture Format), which is a container for
     *  compressed texture formats that can be rendered very efficiently by the GPU. Refer to
     *  the Flash documentation for more information about this format.</p>
     *
     *  <strong>Mip Mapping</strong>
     *
     *  <p>MipMaps are scaled down versions of a texture. When an image is displayed smaller than
     *  its natural size, the GPU may display the mip maps instead of the original texture. This
     *  reduces aliasing and accelerates rendering. It does, however, also need additional memory;
     *  for that reason, you can choose if you want to create them or not.</p>
     *
     *  <strong>Texture Frame</strong>
     *
     *  <p>The frame property of a texture allows you let a texture appear inside the bounds of an
     *  image, leaving a transparent space around the texture. The frame rectangle is specified in
     *  the coordinate system of the texture (not the image):</p>
     *
     *  <listing>
     *  var frame:Rectangle = new Rectangle(-10, -10, 30, 30);
     *  var texture:Texture = Texture.fromTexture(anotherTexture, null, frame);
     *  var image:Image = new Image(texture);</listing>
     *
     *  <p>This code would create an image with a size of 30x30, with the texture placed at
     *  <code>x=10, y=10</code> within that image (assuming that 'anotherTexture' has a width and
     *  height of 10 pixels, it would appear in the middle of the image).</p>
     *
     *  <p>The texture atlas makes use of this feature, as it allows to crop transparent edges
     *  of a texture and making up for the changed size by specifying the original texture frame.
     *  Tools like <a href="http://www.texturepacker.com/">TexturePacker</a> use this to
     *  optimize the atlas.</p>
     *
     *  <strong>Texture Coordinates</strong>
     *
     *  <p>If, on the other hand, you want to show only a part of the texture in an image
     *  (i.e. to crop the the texture), you can either create a subtexture (with the method
     *  'Texture.fromTexture()' and specifying a rectangle for the region), or you can manipulate
     *  the texture coordinates of the image object. The method 'image.setTexCoords' allows you
     *  to do that.</p>
     *
     *  <strong>Context Loss</strong>
     *
     *  <p>When the current rendering context is lost (which can happen e.g. on Android and
     *  Windows), all texture data is lost. If you have activated "Starling.handleLostContext",
     *  however, Starling will try to restore the textures. To do that, it will keep the bitmap
     *  and ATF data in memory - at the price of increased RAM consumption. To save memory,
     *  however, you can restore a texture directly from its source (e.g. an embedded asset):</p>
     *
     *  <listing>
     *  var texture:Texture = Texture.fromBitmap(new EmbeddedBitmap());
     *  texture.root.onRestore = function():void
     *  {
     *      texture.root.uploadFromBitmap(new EmbeddedBitmap());
     *  };</listing>
     *
     *  <p>The "onRestore"-method will be called when the context was lost and the texture has
     *  been recreated (but is still empty). If you use the "AssetManager" class to manage
     *  your textures, this will be done automatically.</p>
     *
     *  @see starling.display.Image
     *  @see starling.utils.AssetManager
     *  @see TextureAtlas
     */
    public class Texture
    {
        /** @private */
        public function Texture()
        {
            if (Capabilities.isDebugger &&
                getQualifiedClassName(this) == "starling.textures::Texture")
            {
                throw new AbstractClassError();
            }
        }

        /** Disposes the underlying texture data. Note that not all textures need to be disposed:
         *  SubTextures (created with 'Texture.fromTexture') just reference other textures and
         *  and do not take up resources themselves; this is also true for textures from an
         *  atlas. */
        public function dispose():void
        {
            // override in subclasses
        }

        /** Creates a texture object from any of the supported data types, using the specified
         *  options.
         *
         *  @param data:    Either an embedded asset class, a Bitmap, BitmapData, or a ByteArray
         *                  with ATF data.
         *  @param options: Specifies options about the texture settings, e.g. scale factor.
         */
        public static function fromData(data:Object, options:TextureOptions=null):Texture
        {
            var texture:Texture = null;

            if (data is Bitmap)  data = (data as Bitmap).bitmapData;
            if (options == null) options = new TextureOptions();

            if (data is Class)
            {
                texture = fromEmbeddedAsset(data as Class,
                    options.mipMapping, options.optimizeForRenderToTexture, options.scale,
                    options.format, options.repeat);
            }
            else if (data is BitmapData)
            {
                texture = fromBitmapData(data as BitmapData,
                    options.mipMapping, options.optimizeForRenderToTexture, options.scale,
                    options.format, options.repeat);
            }
            else if (data is ByteArray)
            {
                texture = fromAtfData(data as ByteArray,
                    options.scale, options.mipMapping, options.onReady, options.repeat);
            }
            else
                throw new ArgumentError("Unsupported 'data' type: " + getQualifiedClassName(data));

            return texture;
        }

        /** Creates a texture object from an embedded asset class. Textures created with this
         *  method will be restored directly from the asset class in case of a context loss,
         *  which guarantees a very economic memory usage.
         *
         *  @param assetClass: must contain either a Bitmap or a ByteArray with ATF data.
         *  @param mipMaps: for Bitmaps, indicates if mipMaps will be created;
         *                  for ATF data, indicates if the contained mipMaps will be used.
         *  @param optimizeForRenderToTexture: indicates if this texture will be used as
         *                  render target
         *  @param scale:   the scale factor of the created texture.
         *  @param format:  the context3D texture format to use. Ignored for ATF data.
         *  @param repeat:  the repeat value of the texture. Only useful for power-of-two textures.
         */
        public static function fromEmbeddedAsset(assetClass:Class, mipMapping:Boolean=true,
                                                 optimizeForRenderToTexture:Boolean=false,
                                                 scale:Number=1, format:String="bgra",
                                                 repeat:Boolean=false):Texture
        {
            var texture:Texture;
            var asset:Object = new assetClass();

            if (asset is Bitmap)
            {
                texture = Texture.fromBitmap(asset as Bitmap, mipMapping, false, scale, format, repeat);
                texture.root.onRestore = function():void
                {
                    texture.root.uploadBitmap(new assetClass());
                };
            }
            else if (asset is ByteArray)
            {
                texture = Texture.fromAtfData(asset as ByteArray, scale, mipMapping, null, repeat);
                texture.root.onRestore = function():void
                {
                    texture.root.uploadAtfData(new assetClass());
                };
            }
            else
            {
                throw new ArgumentError("Invalid asset type: " + getQualifiedClassName(asset));
            }

            asset = null; // avoid that object stays in memory (through 'onRestore' functions)
            return texture;
        }

        /** Creates a texture object from a bitmap.
         *  Beware: you must not dispose the bitmap's data if Starling should handle a lost device
         *  context alternatively, you can handle restoration yourself via "texture.root.onRestore".
         *
         *  @param bitmap:  the texture will be created with the bitmap data of this object.
         *  @param mipMaps: indicates if mipMaps will be created.
         *  @param optimizeForRenderToTexture: indicates if this texture will be used as
         *                  render target
         *  @param scale:   the scale factor of the created texture. This affects the reported
         *                  width and height of the texture object.
         *  @param format:  the context3D texture format to use. Pass one of the packed or
         *                  compressed formats to save memory (at the price of reduced image
         *                  quality).
         *  @param repeat:  the repeat value of the texture. Only useful for power-of-two textures.
         */
        public static function fromBitmap(bitmap:Bitmap, generateMipMaps:Boolean=true,
                                          optimizeForRenderToTexture:Boolean=false,
                                          scale:Number=1, format:String="bgra",
                                          repeat:Boolean=false):Texture
        {
            return fromBitmapData(bitmap.bitmapData, generateMipMaps, optimizeForRenderToTexture,
                                  scale, format, repeat);
        }

        /** Creates a texture object from bitmap data.
         *  Beware: you must not dispose 'data' if Starling should handle a lost device context;
         *  alternatively, you can handle restoration yourself via "texture.root.onRestore".
         *
         *  @param bitmap:  the texture will be created with the bitmap data of this object.
         *  @param mipMaps: indicates if mipMaps will be created.
         *  @param optimizeForRenderToTexture: indicates if this texture will be used as
         *                  render target
         *  @param scale:   the scale factor of the created texture. This affects the reported
         *                  width and height of the texture object.
         *  @param format:  the context3D texture format to use. Pass one of the packed or
         *                  compressed formats to save memory (at the price of reduced image
         *                  quality).
         *  @param repeat:  the repeat value of the texture. Only useful for power-of-two textures.
         */
        public static function fromBitmapData(data:BitmapData, generateMipMaps:Boolean=true,
                                              optimizeForRenderToTexture:Boolean=false,
                                              scale:Number=1, format:String="bgra",
                                              repeat:Boolean=false):Texture
        {
            var texture:Texture = Texture.empty(data.width / scale, data.height / scale, true,
                                                generateMipMaps, optimizeForRenderToTexture, scale,
                                                format, repeat);

            texture.root.uploadBitmapData(data);
            texture.root.onRestore = function():void
            {
                texture.root.uploadBitmapData(data);
            };

            return texture;
        }

        /** Creates a texture from the compressed ATF format. If you don't want to use any embedded
         *  mipmaps, you can disable them by setting "useMipMaps" to <code>false</code>.
         *  Beware: you must not dispose 'data' if Starling should handle a lost device context;
         *  alternatively, you can handle restoration yourself via "texture.root.onRestore".
         *
         *  <p>If the 'async' parameter contains a callback function, the texture is decoded
         *  asynchronously. It can only be used when the callback has been executed. This is the
         *  expected function definition: <code>function(texture:Texture):void;</code></p> */
        public static function fromAtfData(data:ByteArray, scale:Number=1, useMipMaps:Boolean=true,
                                           async:Function=null, repeat:Boolean=false):Texture
        {
            var context:Context3D = Starling.context;
            if (context == null) throw new MissingContextError();

            var atfData:AtfData = new AtfData(data);
            var nativeTexture:flash.display3D.textures.Texture = context.createTexture(
                atfData.width, atfData.height, atfData.format, false);
            var concreteTexture:ConcreteTexture = new ConcreteTexture(nativeTexture, atfData.format,
                atfData.width, atfData.height, useMipMaps && atfData.numTextures > 1,
                false, false, scale, repeat);

            concreteTexture.uploadAtfData(data, 0, async);
            concreteTexture.onRestore = function():void
            {
                concreteTexture.uploadAtfData(data, 0);
            };

            return concreteTexture;
        }

        /** Creates a texture with a certain size and color.
         *
         *  @param width:  in points; number of pixels depends on scale parameter
         *  @param height: in points; number of pixels depends on scale parameter
         *  @param color:  expected in ARGB format (inlude alpha!)
         *  @param optimizeForRenderToTexture: indicates if this texture will be used as render target
         *  @param scale:  if you omit this parameter, 'Starling.contentScaleFactor' will be used.
         *  @param format: the context3D texture format to use. Pass one of the packed or
         *                 compressed formats to save memory.
         */
        public static function fromColor(width:Number, height:Number, color:uint=0xffffffff,
                                         optimizeForRenderToTexture:Boolean=false,
                                         scale:Number=-1, format:String="bgra"):Texture
        {
            var texture:Texture = Texture.empty(width, height, true, false,
                                                optimizeForRenderToTexture, scale, format);
            texture.root.clear(color, Color.getAlpha(color) / 255.0);
            texture.root.onRestore = function():void
            {
                texture.root.clear(color, Color.getAlpha(color) / 255.0);
            };

            return texture;
        }

        /** Creates an empty texture of a certain size.
         *  Beware that the texture can only be used after you either upload some color data
         *  ("texture.root.upload...") or clear the texture ("texture.root.clear()").
         *
         *  @param width:  in points; number of pixels depends on scale parameter
         *  @param height: in points; number of pixels depends on scale parameter
         *  @param premultipliedAlpha: the PMA format you will use the texture with. If you will
         *                 use the texture for bitmap data, use "true"; for ATF data, use "false".
         *  @param mipMapping: indicates if mipmaps should be used for this texture. When you upload
         *                 bitmap data, this decides if mipmaps will be created; when you upload ATF
         *                 data, this decides if mipmaps inside the ATF file will be displayed.
         *  @param optimizeForRenderToTexture: indicates if this texture will be used as render target
         *  @param scale:  if you omit this parameter, 'Starling.contentScaleFactor' will be used.
         *  @param format: the context3D texture format to use. Pass one of the packed or
         *                 compressed formats to save memory (at the price of reduced image quality).
         *  @param repeat: the repeat mode of the texture. Only useful for power-of-two textures.
         */
        public static function empty(width:Number, height:Number, premultipliedAlpha:Boolean=true,
                                     mipMapping:Boolean=true, optimizeForRenderToTexture:Boolean=false,
                                     scale:Number=-1, format:String="bgra", repeat:Boolean=false):Texture
        {
            if (scale <= 0) scale = Starling.contentScaleFactor;

            var actualWidth:int, actualHeight:int;
            var nativeTexture:flash.display3D.textures.TextureBase;
            var context:Context3D = Starling.context;

            if (context == null) throw new MissingContextError();
<<<<<<< HEAD

            var origWidth:int  = width  * scale;
            var origHeight:int = height * scale;
            var potWidth:int   = getNextPowerOfTwo(origWidth);
            var potHeight:int  = getNextPowerOfTwo(origHeight);
            var isPot:Boolean  = (origWidth == potWidth && origHeight == potHeight);
=======
            
            var origWidth:Number  = width  * scale;
            var origHeight:Number = height * scale;
>>>>>>> 5781eae2
            var useRectTexture:Boolean = !mipMapping && !repeat &&
                Starling.current.profile != "baselineConstrained" &&
                "createRectangleTexture" in context && format.indexOf("compressed") == -1;

            if (useRectTexture)
            {
<<<<<<< HEAD
                actualWidth  = origWidth;
                actualHeight = origHeight;

=======
                actualWidth  = Math.ceil(origWidth  - 0.000000001); // avoid floating point errors
                actualHeight = Math.ceil(origHeight - 0.000000001);
                
>>>>>>> 5781eae2
                // Rectangle Textures are supported beginning with AIR 3.8. By calling the new
                // methods only through those lookups, we stay compatible with older SDKs.
                nativeTexture = context["createRectangleTexture"](
                    actualWidth, actualHeight, format, optimizeForRenderToTexture);
            }
            else
            {
<<<<<<< HEAD
                actualWidth  = potWidth;
                actualHeight = potHeight;

=======
                actualWidth  = getNextPowerOfTwo(origWidth);
                actualHeight = getNextPowerOfTwo(origHeight);
                
>>>>>>> 5781eae2
                nativeTexture = context.createTexture(actualWidth, actualHeight, format,
                                                      optimizeForRenderToTexture);
            }

            var concreteTexture:ConcreteTexture = new ConcreteTexture(nativeTexture, format,
                actualWidth, actualHeight, mipMapping, premultipliedAlpha,
                optimizeForRenderToTexture, scale, repeat);

            concreteTexture.onRestore = concreteTexture.clear;
<<<<<<< HEAD

            if (isPot || useRectTexture)
=======
            
            if (actualWidth - origWidth < 0.001 && actualHeight - origHeight < 0.001)
>>>>>>> 5781eae2
                return concreteTexture;
            else
                return new SubTexture(concreteTexture, new Rectangle(0, 0, width, height), true);
        }
<<<<<<< HEAD

		/** Creates a texture that contains a region (in pixels) of another texture. The new
         *  texture will reference the base texture; no data is duplicated. */
=======
        
        /** Creates a texture that contains a region (in pixels) of another texture. The new
         *  texture will reference the base texture; no data is duplicated.
         *
         *  @param texture: The texture you want to create a SubTexture from.
         *  @param region:  The region of the parent texture that the SubTexture will show
         *                  (in points).
         *  @param frame:   If the texture was trimmed, the frame rectangle can be used to restore
         *                  the trimmed area.
         *  @param rotated: If true, the SubTexture will show the parent region rotated by
         *                  90 degrees (CCW).
         */
>>>>>>> 5781eae2
        public static function fromTexture(texture:Texture, region:Rectangle=null,
                                           frame:Rectangle=null, rotated:Boolean=false):Texture
        {
            return texture.getSubTexture(region, frame, rotated);
        }
		
		private const _subTextureMap:Dictionary = new Dictionary();
		private static var sStringBuilder:ByteArray = new ByteArray();
		protected function getSubTexture(region:Rectangle = null, frame:Rectangle = null, rotated:Boolean = false): SubTexture {
			
			sStringBuilder.position = 0;
			if (region)
			{
				sStringBuilder.writeUTFBytes(region.toString());
			}
			else
			{
				sStringBuilder.writeUTFBytes("none");
			}
			
			if (frame)
			{
				sStringBuilder.writeUTFBytes(frame.toString());
			}
			else
			{
				sStringBuilder.writeUTFBytes("none");
			}
			sStringBuilder.writeUTFBytes(String(rotated));
			sStringBuilder.position = 0;
			var key:String = sStringBuilder.readUTFBytes(sStringBuilder.length);
			sStringBuilder.length = 0;
			if (_subTextureMap[key]) return _subTextureMap[key];
			var st:SubTexture = new SubTexture(this, region, false, frame, rotated);
			_subTextureMap[key] = st;
			return st;
		}

        /** Converts texture coordinates and vertex positions of raw vertex data into the format
         *  required for rendering. While the texture coordinates of an image always use the
         *  range <code>[0, 1]</code>, the actual coordinates could be different: you
         *  might be working with a SubTexture or a texture frame. This method
         *  adjusts the texture and vertex coordinates accordingly.
         */
        public function adjustVertexData(vertexData:VertexData, vertexID:int, count:int):void
        {
            // override in subclass
        }

        /** Converts texture coordinates into the format required for rendering. While the texture
         *  coordinates of an image always use the range <code>[0, 1]</code>, the actual
         *  coordinates could be different: you might be working with a SubTexture. This method
         *  adjusts the coordinates accordingly.
         *
         *  @param texCoords: a vector containing UV coordinates (optionally, among other data).
         *                    U and V coordinates always have to come in pairs. The vector is
         *                    modified in place.
         *  @param startIndex: the index of the first U coordinate in the vector.
         *  @param stride: the distance (in vector elements) of consecutive UV pairs.
         *  @param count: the number of UV pairs that should be adjusted, or "-1" for all of them.
         */
        public function adjustTexCoords(texCoords:Vector.<Number>,
                                        startIndex:int=0, stride:int=0, count:int=-1):void
        {
            // override in subclasses
        }

        // properties

        /** The texture frame if it has one (see class description), otherwise <code>null</code>.
         *  Only SubTextures can have a frame.
         *
         *  <p>CAUTION: not a copy, but the actual object! Do not modify!</p> */
        public function get frame():Rectangle { return null; }
		
		/** The texture frame (see class description). */
        public function getFrame(result:Rectangle = null):Rectangle
        {
			if (result)
			{
				result.setTo(0, 0, width, height)
				return result;
			}
			else
				return new Rectangle(0, 0, width, height);
        }

        /** Indicates if the texture should repeat like a wallpaper or stretch the outermost pixels.
         *  Note: this only works in textures with sidelengths that are powers of two and
         *  that are not loaded from a texture atlas (i.e. no subtextures). @default false */
        public function get repeat():Boolean { return false; }

        /** The width of the texture in points. */
        public function get width():Number { return 0; }

        /** The height of the texture in points. */
        public function get height():Number { return 0; }

        /** The width of the texture in pixels (without scale adjustment). */
        public function get nativeWidth():Number { return 0; }

        /** The height of the texture in pixels (without scale adjustment). */
        public function get nativeHeight():Number { return 0; }

        /** The scale factor, which influences width and height properties. */
        public function get scale():Number { return 1.0; }

        /** The Stage3D texture object the texture is based on. */
        public function get base():TextureBase { return null; }

        /** The concrete texture the texture is based on. */
        public function get root():ConcreteTexture { return null; }

        /** The <code>Context3DTextureFormat</code> of the underlying texture data. */
        public function get format():String { return Context3DTextureFormat.BGRA; }

        /** Indicates if the texture contains mip maps. */
        public function get mipMapping():Boolean { return false; }

        /** Indicates if the alpha values are premultiplied into the RGB values. */
        public function get premultipliedAlpha():Boolean { return false; }
    }
}<|MERGE_RESOLUTION|>--- conflicted
+++ resolved
@@ -345,33 +345,19 @@
             var context:Context3D = Starling.context;
 
             if (context == null) throw new MissingContextError();
-<<<<<<< HEAD
-
-            var origWidth:int  = width  * scale;
-            var origHeight:int = height * scale;
-            var potWidth:int   = getNextPowerOfTwo(origWidth);
-            var potHeight:int  = getNextPowerOfTwo(origHeight);
-            var isPot:Boolean  = (origWidth == potWidth && origHeight == potHeight);
-=======
+
             
             var origWidth:Number  = width  * scale;
             var origHeight:Number = height * scale;
->>>>>>> 5781eae2
             var useRectTexture:Boolean = !mipMapping && !repeat &&
                 Starling.current.profile != "baselineConstrained" &&
                 "createRectangleTexture" in context && format.indexOf("compressed") == -1;
 
             if (useRectTexture)
             {
-<<<<<<< HEAD
-                actualWidth  = origWidth;
-                actualHeight = origHeight;
-
-=======
                 actualWidth  = Math.ceil(origWidth  - 0.000000001); // avoid floating point errors
                 actualHeight = Math.ceil(origHeight - 0.000000001);
-                
->>>>>>> 5781eae2
+
                 // Rectangle Textures are supported beginning with AIR 3.8. By calling the new
                 // methods only through those lookups, we stay compatible with older SDKs.
                 nativeTexture = context["createRectangleTexture"](
@@ -379,15 +365,10 @@
             }
             else
             {
-<<<<<<< HEAD
-                actualWidth  = potWidth;
-                actualHeight = potHeight;
-
-=======
+
                 actualWidth  = getNextPowerOfTwo(origWidth);
                 actualHeight = getNextPowerOfTwo(origHeight);
                 
->>>>>>> 5781eae2
                 nativeTexture = context.createTexture(actualWidth, actualHeight, format,
                                                       optimizeForRenderToTexture);
             }
@@ -397,22 +378,14 @@
                 optimizeForRenderToTexture, scale, repeat);
 
             concreteTexture.onRestore = concreteTexture.clear;
-<<<<<<< HEAD
-
-            if (isPot || useRectTexture)
-=======
+
             
             if (actualWidth - origWidth < 0.001 && actualHeight - origHeight < 0.001)
->>>>>>> 5781eae2
                 return concreteTexture;
             else
                 return new SubTexture(concreteTexture, new Rectangle(0, 0, width, height), true);
         }
-<<<<<<< HEAD
-
-		/** Creates a texture that contains a region (in pixels) of another texture. The new
-         *  texture will reference the base texture; no data is duplicated. */
-=======
+
         
         /** Creates a texture that contains a region (in pixels) of another texture. The new
          *  texture will reference the base texture; no data is duplicated.
@@ -425,7 +398,6 @@
          *  @param rotated: If true, the SubTexture will show the parent region rotated by
          *                  90 degrees (CCW).
          */
->>>>>>> 5781eae2
         public static function fromTexture(texture:Texture, region:Rectangle=null,
                                            frame:Rectangle=null, rotated:Boolean=false):Texture
         {
